// Copyright 2015 The Chromium Authors. All rights reserved.
// Use of this source code is governed by a BSD-style license that can be
// found in the LICENSE file.

import 'package:flutter_test/flutter_test.dart';
import 'package:flutter/material.dart';

void main() {
  testWidgets('Verify that a BottomSheet can be rebuilt with ScaffoldFeatureController.setState()', (WidgetTester tester) async {
    final GlobalKey<ScaffoldState> scaffoldKey = GlobalKey<ScaffoldState>();
<<<<<<< HEAD
    StandardBottomSheetController<Null> bottomSheet;
=======
    PersistentBottomSheetController<void> bottomSheet;
>>>>>>> 141d6e13
    int buildCount = 0;

    await tester.pumpWidget(MaterialApp(
      home: Scaffold(
        key: scaffoldKey,
        body: const Center(child: Text('body'))
      )
    ));

    bottomSheet = scaffoldKey.currentState.showBottomSheet<void>((_) {
      return Builder(
        builder: (BuildContext context) {
          buildCount += 1;
          return SingleChildScrollView(
            primary: true,
            child: Container(height: 200.0),
          );
        }
      );
    });

    await tester.pump();
    expect(buildCount, equals(1));

    bottomSheet.setState(() { });
    await tester.pumpAndSettle();
    expect(buildCount, equals(2));
  });

  testWidgets('Verify that a scrollable BottomSheet can be dismissed', (WidgetTester tester) async {
    final GlobalKey<ScaffoldState> scaffoldKey = GlobalKey<ScaffoldState>();

    await tester.pumpWidget(MaterialApp(
      home: Scaffold(
        key: scaffoldKey,
        body: const Center(child: Text('body'))
      )
    ));

    scaffoldKey.currentState.showBottomSheet<void>((BuildContext context) {
      return ListView(
        shrinkWrap: true,
        primary: true,
        children: <Widget>[
          Container(height: 100.0, child: const Text('One')),
          Container(height: 100.0, child: const Text('Two')),
          Container(height: 100.0, child: const Text('Three')),
        ],
      );
    });

    await tester.pumpAndSettle();

    expect(find.text('Two'), findsOneWidget);

    await tester.drag(find.text('Two'), const Offset(0.0, 400.0));
    await tester.pumpAndSettle();

    expect(find.text('Two'), findsNothing);
  });

  testWidgets('showBottomSheet()', (WidgetTester tester) async {
    final GlobalKey key = GlobalKey();
    await tester.pumpWidget(MaterialApp(
      home: Scaffold(
        body: Placeholder(key: key),
      )
    ));

    int buildCount = 0;
    showBottomSheet<void>(
      context: key.currentContext,
      builder: (BuildContext context) {
        return Builder(
          builder: (BuildContext context) {
            buildCount += 1;
            return SingleChildScrollView(
              primary: true,
              child: Container(height: 200.0),
            );
          }
        );
      },
    );
    await tester.pump();
    expect(buildCount, equals(1));
  });

  testWidgets('Scaffold removes top MediaQuery padding', (WidgetTester tester) async {
    BuildContext scaffoldContext;
    BuildContext bottomSheetContext;

    await tester.pumpWidget(MaterialApp(
      home: MediaQuery(
        data: const MediaQueryData(
          padding: EdgeInsets.all(50.0),
        ),
        child: Scaffold(
          resizeToAvoidBottomPadding: false,
          body: Builder(
            builder: (BuildContext context) {
              scaffoldContext = context;
              return Container();
            }
          ),
        ),
      )
    ));

    await tester.pump();

    showBottomSheet<void>(
      context: scaffoldContext,
      builder: (BuildContext context) {
        bottomSheetContext = context;
        return SingleChildScrollView(primary: true, child: Container());
      },
    );

    await tester.pump();

    expect(
      MediaQuery.of(bottomSheetContext).padding,
      const EdgeInsets.only(
        bottom: 50.0,
        left: 50.0,
        right: 50.0,
      ),
    );
  });

  testWidgets('Scaffold.bottomSheet', (WidgetTester tester) async {
    final Key bottomSheetKey = UniqueKey();

    await tester.pumpWidget(
      MaterialApp(
        home: Scaffold(
          body: const Placeholder(),
          bottomSheet: SingleChildScrollView(
            key: bottomSheetKey,
            primary: true,
            child: Container(
              alignment: Alignment.center,
              height: 200.0,
              child: Builder(
                builder: (BuildContext context) {
                  return RaisedButton(
                    child: const Text('showModalBottomSheet'),
                    onPressed: () {
                      showModalBottomSheet<void>(
                        context: context,
                        builder: (BuildContext context) => SingleChildScrollView(
                          primary: true,
                          child: const Text('modal bottom sheet'),
                        ),
                      );
                    },
                  );
                },
              ),
            ),
          ),
        ),
      ),
    );

    expect(find.text('showModalBottomSheet'), findsOneWidget);
    expect(tester.getSize(find.byKey(bottomSheetKey)), const Size(800.0, 200.0));
    expect(tester.getTopLeft(find.byKey(bottomSheetKey)), const Offset(0.0, 400.0));

    // Show the modal bottomSheet
    await tester.tap(find.text('showModalBottomSheet'));
    await tester.pumpAndSettle();
    expect(find.text('modal bottom sheet'), findsOneWidget);

    // Dismiss the modal bottomSheet
    await tester.tapAt(const Offset(100.0, 100.0));
    await tester.pumpAndSettle();
    expect(find.text('modal bottom sheet'), findsNothing);
    expect(find.text('showModalBottomSheet'), findsOneWidget);

    // Remove the persistent bottomSheet
    await tester.pumpWidget(
      const MaterialApp(
        home: Scaffold(
          bottomSheet: null,
          body: Placeholder(),
        ),
      ),
    );
    await tester.pumpAndSettle();
    expect(find.text('showModalBottomSheet'), findsNothing);
    expect(find.byKey(bottomSheetKey), findsNothing);
  });
}<|MERGE_RESOLUTION|>--- conflicted
+++ resolved
@@ -8,11 +8,7 @@
 void main() {
   testWidgets('Verify that a BottomSheet can be rebuilt with ScaffoldFeatureController.setState()', (WidgetTester tester) async {
     final GlobalKey<ScaffoldState> scaffoldKey = GlobalKey<ScaffoldState>();
-<<<<<<< HEAD
-    StandardBottomSheetController<Null> bottomSheet;
-=======
-    PersistentBottomSheetController<void> bottomSheet;
->>>>>>> 141d6e13
+    StandardBottomSheetController<void> bottomSheet;
     int buildCount = 0;
 
     await tester.pumpWidget(MaterialApp(
