--- conflicted
+++ resolved
@@ -445,11 +445,7 @@
     @required this.currentController,
   }) : assert(fabMoveAnimation != null),
        assert(fabMotionAnimator != null),
-<<<<<<< HEAD
-       assert(fabHideAnimation != null),
-=======
        assert(currentController != null),
->>>>>>> 8f2a1c5d
        super(key: key);
 
   final Widget child;
@@ -1019,8 +1015,6 @@
 
   /// Whether this scaffold has a non-null [Scaffold.appBar].
   bool get hasAppBar => widget.appBar != null;
-  /// Whether this scaffold has a non-null [Scaffold.floatingActionButton].
-  bool get hasFloatingActionButton => widget.floatingActionButton != null;
   /// Whether this scaffold has a non-null [Scaffold.drawer].
   bool get hasDrawer => widget.drawer != null;
   /// Whether this scaffold has a non-null [Scaffold.endDrawer].
@@ -1396,22 +1390,12 @@
       value: 1.0,
       duration: kFloatingActionButtonSegue * 2,
     );
-<<<<<<< HEAD
-    _floatingActionButtonHideController = new AnimationController(
-      vsync: this,
-      lowerBound: 0.0,
-      upperBound: 1.0,
-      value: 1.0,
-      duration: kFloatingActionButtonSegue,
-    );
-=======
 
     _floatingActionButtonVisibilityController = new AnimationController(
       duration: kFloatingActionButtonSegue,
       vsync: this,
     );
 
->>>>>>> 8f2a1c5d
     _maybeBuildCurrentBottomSheet();
   }
 
@@ -1470,11 +1454,7 @@
     if (_currentBottomSheet != null)
       _currentBottomSheet._widget.animationController.dispose();
     _floatingActionButtonMoveController.dispose();
-<<<<<<< HEAD
-    _floatingActionButtonHideController.dispose();
-=======
     _floatingActionButtonVisibilityController.dispose();
->>>>>>> 8f2a1c5d
     super.dispose();
   }
 
