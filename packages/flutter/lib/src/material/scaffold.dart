// Copyright 2015 The Chromium Authors. All rights reserved.
// Use of this source code is governed by a BSD-style license that can be
// found in the LICENSE file.

import 'dart:async';
import 'dart:collection';
import 'dart:math' as math;

import 'package:flutter/foundation.dart';
import 'package:flutter/rendering.dart';
import 'package:flutter/widgets.dart';
import 'package:flutter/gestures.dart' show DragStartBehavior;

import 'app_bar.dart';
import 'bottom_sheet.dart';
import 'bottom_sheet_scroll_controller.dart';
import 'button_bar.dart';
import 'button_theme.dart';
import 'colors.dart';
import 'divider.dart';
import 'drawer.dart';
import 'flexible_space_bar.dart';
import 'floating_action_button.dart';
import 'floating_action_button_location.dart';
import 'material.dart';
import 'snack_bar.dart';
import 'theme.dart';

// Examples can assume:
// TabController tabController;
// void setState(VoidCallback fn) { }
// String appBarTitle;
// int tabCount;
// TickerProvider tickerProvider;

const FloatingActionButtonLocation _kDefaultFloatingActionButtonLocation = FloatingActionButtonLocation.endFloat;
const FloatingActionButtonAnimator _kDefaultFloatingActionButtonAnimator = FloatingActionButtonAnimator.scaling;

// When the top of the BottomSheet crosses this threshold, it will start to
// shrink the FAB and show a scrim.
const double _kBottomSheetDominatesPercentage = 0.3;
const double _kMinBottomSheetScrimOpacity = 0.1;
const double _kMaxBottomSheetScrimOpacity = 0.6;

enum _ScaffoldSlot {
  body,
  appBar,
  bodyScrim,
  bottomSheet,
  snackBar,
  persistentFooter,
  bottomNavigationBar,
  floatingActionButton,
  drawer,
  endDrawer,
  statusBar,
}

/// The geometry of the [Scaffold] after all its contents have been laid out
/// except the [FloatingActionButton].
///
/// The [Scaffold] passes this prelayout geometry to its
/// [FloatingActionButtonLocation], which produces an [Offset] that the
/// [Scaffold] uses to position the [FloatingActionButton].
///
/// For a description of the [Scaffold]'s geometry after it has
/// finished laying out, see the [ScaffoldGeometry].
@immutable
class ScaffoldPrelayoutGeometry {
  /// Abstract const constructor. This constructor enables subclasses to provide
  /// const constructors so that they can be used in const expressions.
  const ScaffoldPrelayoutGeometry({
    @required this.bottomSheetSize,
    @required this.contentBottom,
    @required this.contentTop,
    @required this.floatingActionButtonSize,
    @required this.minInsets,
    @required this.scaffoldSize,
    @required this.snackBarSize,
    @required this.textDirection,
  });

  /// The [Size] of [Scaffold.floatingActionButton].
  ///
  /// If [Scaffold.floatingActionButton] is null, this will be [Size.zero].
  final Size floatingActionButtonSize;

  /// The [Size] of the [Scaffold]'s [BottomSheet].
  ///
  /// If the [Scaffold] is not currently showing a [BottomSheet],
  /// this will be [Size.zero].
  final Size bottomSheetSize;

  /// The vertical distance from the Scaffold's origin to the bottom of
  /// [Scaffold.body].
  ///
  /// This is useful in a [FloatingActionButtonLocation] designed to
  /// place the [FloatingActionButton] at the bottom of the screen, while
  /// keeping it above the [BottomSheet], the [Scaffold.bottomNavigationBar],
  /// or the keyboard.
  ///
  /// The [Scaffold.body] is laid out with respect to [minInsets] already. This
  /// means that a [FloatingActionButtonLocation] does not need to factor in
  /// [minInsets.bottom] when aligning a [FloatingActionButton] to
  /// [contentBottom].
  final double contentBottom;

  /// The vertical distance from the [Scaffold]'s origin to the top of
  /// [Scaffold.body].
  ///
  /// This is useful in a [FloatingActionButtonLocation] designed to
  /// place the [FloatingActionButton] at the top of the screen, while
  /// keeping it below the [Scaffold.appBar].
  ///
  /// The [Scaffold.body] is laid out with respect to [minInsets] already. This
  /// means that a [FloatingActionButtonLocation] does not need to factor in
  /// [minInsets.top] when aligning a [FloatingActionButton] to [contentTop].
  final double contentTop;

  /// The minimum padding to inset the [FloatingActionButton] by for it
  /// to remain visible.
  ///
  /// This value is the result of calling [MediaQuery.padding] in the
  /// [Scaffold]'s [BuildContext],
  /// and is useful for insetting the [FloatingActionButton] to avoid features like
  /// the system status bar or the keyboard.
  ///
  /// If [Scaffold.resizeToAvoidBottomInset] is set to false, [minInsets.bottom]
  /// will be 0.0.
  final EdgeInsets minInsets;

  /// The [Size] of the whole [Scaffold].
  ///
  /// If the [Size] of the [Scaffold]'s contents is modified by values such as
  /// [Scaffold.resizeToAvoidBottomInset] or the keyboard opening, then the
  /// [scaffoldSize] will not reflect those changes.
  ///
  /// This means that [FloatingActionButtonLocation]s designed to reposition
  /// the [FloatingActionButton] based on events such as the keyboard popping
  /// up should use [minInsets] to make sure that the [FloatingActionButton] is
  /// inset by enough to remain visible.
  ///
  /// See [minInsets] and [MediaQuery.padding] for more information on the appropriate
  /// insets to apply.
  final Size scaffoldSize;

  /// The [Size] of the [Scaffold]'s [SnackBar].
  ///
  /// If the [Scaffold] is not showing a [SnackBar], this will be [Size.zero].
  final Size snackBarSize;

  /// The [TextDirection] of the [Scaffold]'s [BuildContext].
  final TextDirection textDirection;
}

/// A snapshot of a transition between two [FloatingActionButtonLocation]s.
///
/// [ScaffoldState] uses this to seamlessly change transition animations
/// when a running [FloatingActionButtonLocation] transition is interrupted by a new transition.
@immutable
class _TransitionSnapshotFabLocation extends FloatingActionButtonLocation {

  const _TransitionSnapshotFabLocation(this.begin, this.end, this.animator, this.progress);

  final FloatingActionButtonLocation begin;
  final FloatingActionButtonLocation end;
  final FloatingActionButtonAnimator animator;
  final double progress;

  @override
  Offset getOffset(ScaffoldPrelayoutGeometry scaffoldGeometry) {
    return animator.getOffset(
      begin: begin.getOffset(scaffoldGeometry),
      end: end.getOffset(scaffoldGeometry),
      progress: progress,
    );
  }

  @override
  String toString() {
    return '$runtimeType(begin: $begin, end: $end, progress: $progress)';
  }
}

/// Geometry information for [Scaffold] components after layout is finished.
///
/// To get a [ValueNotifier] for the scaffold geometry of a given
/// [BuildContext], use [Scaffold.geometryOf].
///
/// The ScaffoldGeometry is only available during the paint phase, because
/// its value is computed during the animation and layout phases prior to painting.
///
/// For an example of using the [ScaffoldGeometry], see the [BottomAppBar],
/// which uses the [ScaffoldGeometry] to paint a notch around the
/// [FloatingActionButton].
///
/// For information about the [Scaffold]'s geometry that is used while laying
/// out the [FloatingActionButton], see [ScaffoldPrelayoutGeometry].
@immutable
class ScaffoldGeometry {
  /// Create an object that describes the geometry of a [Scaffold].
  const ScaffoldGeometry({
    this.bottomNavigationBarTop,
    this.floatingActionButtonArea,
  });

  /// The distance from the [Scaffold]'s top edge to the top edge of the
  /// rectangle in which the [Scaffold.bottomNavigationBar] bar is laid out.
  ///
  /// Null if [Scaffold.bottomNavigationBar] is null.
  final double bottomNavigationBarTop;

  /// The [Scaffold.floatingActionButton]'s bounding rectangle.
  ///
  /// This is null when there is no floating action button showing.
  final Rect floatingActionButtonArea;

  ScaffoldGeometry _scaleFloatingActionButton(double scaleFactor) {
    if (scaleFactor == 1.0)
      return this;

    if (scaleFactor == 0.0) {
      return ScaffoldGeometry(
        bottomNavigationBarTop: bottomNavigationBarTop,
      );
    }

    final Rect scaledButton = Rect.lerp(
      floatingActionButtonArea.center & Size.zero,
      floatingActionButtonArea,
      scaleFactor
    );
    return copyWith(floatingActionButtonArea: scaledButton);
  }

  /// Creates a copy of this [ScaffoldGeometry] but with the given fields replaced with
  /// the new values.
  ScaffoldGeometry copyWith({
    double bottomNavigationBarTop,
    Rect floatingActionButtonArea,
  }) {
    return ScaffoldGeometry(
      bottomNavigationBarTop: bottomNavigationBarTop ?? this.bottomNavigationBarTop,
      floatingActionButtonArea: floatingActionButtonArea ?? this.floatingActionButtonArea,
    );
  }
}

class _ScaffoldGeometryNotifier extends ChangeNotifier implements ValueListenable<ScaffoldGeometry> {
  _ScaffoldGeometryNotifier(this.geometry, this.context)
    : assert (context != null);

  final BuildContext context;
  double floatingActionButtonScale;
  ScaffoldGeometry geometry;

  @override
  ScaffoldGeometry get value {
    assert(() {
      final RenderObject renderObject = context.findRenderObject();
      if (renderObject == null || !renderObject.owner.debugDoingPaint)
        throw FlutterError(
            'Scaffold.geometryOf() must only be accessed during the paint phase.\n'
            'The ScaffoldGeometry is only available during the paint phase, because\n'
            'its value is computed during the animation and layout phases prior to painting.'
        );
      return true;
    }());
    return geometry._scaleFloatingActionButton(floatingActionButtonScale);
  }

  void _updateWith({
    double bottomNavigationBarTop,
    Rect floatingActionButtonArea,
    double floatingActionButtonScale,
  }) {
    this.floatingActionButtonScale = floatingActionButtonScale ?? this.floatingActionButtonScale;
    geometry = geometry.copyWith(
      bottomNavigationBarTop: bottomNavigationBarTop,
      floatingActionButtonArea: floatingActionButtonArea,
    );
    notifyListeners();
  }
}

// Used to communicate the height of the Scaffold's bottomNavigationBar and
// persistentFooterButtons to the LayoutBuilder which builds the Scaffold's body.
//
// Scaffold expects a _BodyBoxConstraints to be passed to the _BodyBuilder
// widget's LayoutBuilder, see _ScaffoldLayout.performLayout(). The BoxConstraints
// methods that construct new BoxConstraints objects, like copyWith() have not
// been overridden here because we expect the _BodyBoxConstraintsObject to be
// passed along unmodified to the LayoutBuilder. If that changes in the future
// then _BodyBuilder will assert.
class _BodyBoxConstraints extends BoxConstraints {
  const _BodyBoxConstraints({
    double minWidth = 0.0,
    double maxWidth = double.infinity,
    double minHeight = 0.0,
    double maxHeight = double.infinity,
    @required this.bottomWidgetsHeight,
  }) :  assert(bottomWidgetsHeight != null),
        assert(bottomWidgetsHeight >= 0),
        super(minWidth: minWidth, maxWidth: maxWidth, minHeight: minHeight, maxHeight: maxHeight);

  final double bottomWidgetsHeight;

  // RenderObject.layout() will only short-circuit its call to its performLayout
  // method if the new layout constraints are not == to the current constraints.
  // If the height of the bottom widgets has changed, even though the constraints'
  // min and max values have not, we still want performLayout to happen.
  @override
  bool operator ==(dynamic other) {
    if (super != other)
      return false;
    final _BodyBoxConstraints typedOther = other;
    return bottomWidgetsHeight == typedOther.bottomWidgetsHeight;
  }

  @override
  int get hashCode {
    return hashValues(super.hashCode, bottomWidgetsHeight);
  }
}

// Used when Scaffold.extendBody is true to wrap the scaffold's body in a MediaQuery
// whose padding accounts for the height of the bottomNavigationBar and/or the
// persistentFooterButtons.
//
// The bottom widgets' height is passed along via the _BodyBoxConstraints parameter.
// The constraints parameter is constructed in_ScaffoldLayout.performLayout().
class _BodyBuilder extends StatelessWidget {
  const _BodyBuilder({ Key key, this.body }) : super(key: key);

  final Widget body;

  @override
  Widget build(BuildContext context) {
    return LayoutBuilder(
      builder: (BuildContext context, BoxConstraints constraints) {
        final _BodyBoxConstraints bodyConstraints = constraints;
        final MediaQueryData metrics = MediaQuery.of(context);
        return MediaQuery(
          data: metrics.copyWith(
            padding: metrics.padding.copyWith(
              bottom: math.max(metrics.padding.bottom, bodyConstraints.bottomWidgetsHeight),
            ),
          ),
          child: body,
        );
      },
    );
  }
}

class _ScaffoldLayout extends MultiChildLayoutDelegate {
  _ScaffoldLayout({
    @required this.minInsets,
    @required this.textDirection,
    @required this.geometryNotifier,
    // for floating action button
    @required this.previousFloatingActionButtonLocation,
    @required this.currentFloatingActionButtonLocation,
    @required this.floatingActionButtonMoveAnimationProgress,
    @required this.floatingActionButtonMotionAnimator,
<<<<<<< HEAD
    this.bottomSheetTop,
=======
    @required this.extendBody,
>>>>>>> dc6295ec
  }) : assert(minInsets != null),
       assert(textDirection != null),
       assert(geometryNotifier != null),
       assert(previousFloatingActionButtonLocation != null),
       assert(currentFloatingActionButtonLocation != null),
       assert(extendBody != null);

  final bool extendBody;
  final EdgeInsets minInsets;
  final TextDirection textDirection;
  final _ScaffoldGeometryNotifier geometryNotifier;

  final FloatingActionButtonLocation previousFloatingActionButtonLocation;
  final FloatingActionButtonLocation currentFloatingActionButtonLocation;
  final double floatingActionButtonMoveAnimationProgress;
  final FloatingActionButtonAnimator floatingActionButtonMotionAnimator;

  final double bottomSheetTop;

  @override
  void performLayout(Size size) {
    final BoxConstraints looseConstraints = BoxConstraints.loose(size);

    // This part of the layout has the same effect as putting the app bar and
    // body in a column and making the body flexible. What's different is that
    // in this case the app bar appears _after_ the body in the stacking order,
    // so the app bar's shadow is drawn on top of the body.

    final BoxConstraints fullWidthConstraints = looseConstraints.tighten(width: size.width);
    final double bottom = size.height;
    double contentTop = 0.0;
    double bottomWidgetsHeight = 0.0;

    if (hasChild(_ScaffoldSlot.appBar)) {
      contentTop = layoutChild(_ScaffoldSlot.appBar, fullWidthConstraints).height;
      positionChild(_ScaffoldSlot.appBar, Offset.zero);
    }

    double bottomNavigationBarTop;
    if (hasChild(_ScaffoldSlot.bottomNavigationBar)) {
      final double bottomNavigationBarHeight = layoutChild(_ScaffoldSlot.bottomNavigationBar, fullWidthConstraints).height;
      bottomWidgetsHeight += bottomNavigationBarHeight;
      bottomNavigationBarTop = math.max(0.0, bottom - bottomWidgetsHeight);
      positionChild(_ScaffoldSlot.bottomNavigationBar, Offset(0.0, bottomNavigationBarTop));
    }

    if (hasChild(_ScaffoldSlot.persistentFooter)) {
      final BoxConstraints footerConstraints = BoxConstraints(
        maxWidth: fullWidthConstraints.maxWidth,
        maxHeight: math.max(0.0, bottom - bottomWidgetsHeight - contentTop),
      );
      final double persistentFooterHeight = layoutChild(_ScaffoldSlot.persistentFooter, footerConstraints).height;
      bottomWidgetsHeight += persistentFooterHeight;
      positionChild(_ScaffoldSlot.persistentFooter, Offset(0.0, math.max(0.0, bottom - bottomWidgetsHeight)));
    }

    // Set the content bottom to account for the greater of the height of any
    // bottom-anchored material widgets or of the keyboard or other
    // bottom-anchored system UI.
    final double contentBottom = math.max(0.0, bottom - math.max(minInsets.bottom, bottomWidgetsHeight));

    if (hasChild(_ScaffoldSlot.body)) {
      double bodyMaxHeight = math.max(0.0, contentBottom - contentTop);

      if (extendBody) {
        bodyMaxHeight += bottomWidgetsHeight;
        assert(bodyMaxHeight <= math.max(0.0, looseConstraints.maxHeight - contentTop));
      }

      final BoxConstraints bodyConstraints = _BodyBoxConstraints(
        maxWidth: fullWidthConstraints.maxWidth,
        maxHeight: bodyMaxHeight,
        bottomWidgetsHeight: extendBody ? bottomWidgetsHeight : 0.0,
      );
      layoutChild(_ScaffoldSlot.body, bodyConstraints);
      positionChild(_ScaffoldSlot.body, Offset(0.0, contentTop));
    }

    // The BottomSheet and the SnackBar are anchored to the bottom of the parent,
    // they're as wide as the parent and are given their intrinsic height. The
    // only difference is that SnackBar appears on the top side of the
    // BottomNavigationBar while the BottomSheet is stacked on top of it.
    //
    // If all three elements are present then either the center of the FAB straddles
    // the top edge of the BottomSheet or the bottom of the FAB is
    // kFloatingActionButtonMargin above the SnackBar, whichever puts the FAB
    // the farthest above the bottom of the parent. If only the FAB is has a
    // non-zero height then it's inset from the parent's right and bottom edges
    // by kFloatingActionButtonMargin.

    Size bottomSheetSize = Size.zero;
    Size snackBarSize = Size.zero;

    if (hasChild(_ScaffoldSlot.bodyScrim)) {
      final BoxConstraints bottomSheetScrimConstraints = BoxConstraints(
        maxWidth: fullWidthConstraints.maxWidth,
        maxHeight: bottomSheetTop + contentTop,
      );
      layoutChild(_ScaffoldSlot.bodyScrim, bottomSheetScrimConstraints);
      positionChild(_ScaffoldSlot.bodyScrim, Offset.zero);
    }

    if (hasChild(_ScaffoldSlot.bottomSheet)) {
      final BoxConstraints bottomSheetConstraints = BoxConstraints(
        maxWidth: fullWidthConstraints.maxWidth,
        maxHeight: math.max(0.0, contentBottom - contentTop - bottomSheetTop),
      );
      bottomSheetSize = layoutChild(_ScaffoldSlot.bottomSheet, bottomSheetConstraints);

      positionChild(_ScaffoldSlot.bottomSheet, Offset((size.width - bottomSheetSize.width) / 2.0, contentBottom - bottomSheetSize.height));
    }

    if (hasChild(_ScaffoldSlot.snackBar)) {
      snackBarSize = layoutChild(_ScaffoldSlot.snackBar, fullWidthConstraints);
      positionChild(_ScaffoldSlot.snackBar, Offset(0.0, contentBottom - snackBarSize.height));
    }

    Rect floatingActionButtonRect;
    if (hasChild(_ScaffoldSlot.floatingActionButton)) {
      final Size fabSize = layoutChild(_ScaffoldSlot.floatingActionButton, looseConstraints);

      // To account for the FAB position being changed, we'll animate between
      // the old and new positions.
      final ScaffoldPrelayoutGeometry currentGeometry = ScaffoldPrelayoutGeometry(
        bottomSheetSize: bottomSheetSize,
        contentBottom: contentBottom,
        contentTop: contentTop,
        floatingActionButtonSize: fabSize,
        minInsets: minInsets,
        scaffoldSize: size,
        snackBarSize: snackBarSize,
        textDirection: textDirection,
      );
      final Offset currentFabOffset = currentFloatingActionButtonLocation.getOffset(currentGeometry);
      final Offset previousFabOffset = previousFloatingActionButtonLocation.getOffset(currentGeometry);
      final Offset fabOffset = floatingActionButtonMotionAnimator.getOffset(
        begin: previousFabOffset,
        end: currentFabOffset,
        progress: floatingActionButtonMoveAnimationProgress,
      );
      positionChild(_ScaffoldSlot.floatingActionButton, fabOffset);
      floatingActionButtonRect = fabOffset & fabSize;
    }

    if (hasChild(_ScaffoldSlot.statusBar)) {
      layoutChild(_ScaffoldSlot.statusBar, fullWidthConstraints.tighten(height: minInsets.top));
      positionChild(_ScaffoldSlot.statusBar, Offset.zero);
    }

    if (hasChild(_ScaffoldSlot.drawer)) {
      layoutChild(_ScaffoldSlot.drawer, BoxConstraints.tight(size));
      positionChild(_ScaffoldSlot.drawer, Offset.zero);
    }

    if (hasChild(_ScaffoldSlot.endDrawer)) {
      layoutChild(_ScaffoldSlot.endDrawer, BoxConstraints.tight(size));
      positionChild(_ScaffoldSlot.endDrawer, Offset.zero);
    }

    geometryNotifier._updateWith(
      bottomNavigationBarTop: bottomNavigationBarTop,
      floatingActionButtonArea: floatingActionButtonRect,
    );
  }

  @override
  bool shouldRelayout(_ScaffoldLayout oldDelegate) {
    return oldDelegate.minInsets != minInsets
        || oldDelegate.textDirection != textDirection
        || oldDelegate.floatingActionButtonMoveAnimationProgress != floatingActionButtonMoveAnimationProgress
        || oldDelegate.previousFloatingActionButtonLocation != previousFloatingActionButtonLocation
        || oldDelegate.currentFloatingActionButtonLocation != currentFloatingActionButtonLocation
        || oldDelegate.bottomSheetTop != bottomSheetTop;
  }
}

/// Handler for scale and rotation animations in the [FloatingActionButton].
///
/// Currently, there are two types of [FloatingActionButton] animations:
///
/// * Entrance/Exit animations, which this widget triggers
///   when the [FloatingActionButton] is added, updated, or removed.
/// * Motion animations, which are triggered by the [Scaffold]
///   when its [FloatingActionButtonLocation] is updated.
class _FloatingActionButtonTransition extends StatefulWidget {
  const _FloatingActionButtonTransition({
    Key key,
    @required this.child,
    @required this.fabMoveAnimation,
    @required this.fabMotionAnimator,
    @required this.fabHideAnimation,
    @required this.geometryNotifier,
    @required this.currentController,
  }) : assert(fabMoveAnimation != null),
       assert(fabMotionAnimator != null),
       assert(currentController != null),
       super(key: key);

  final Widget child;
  final Animation<double> fabMoveAnimation;
  final FloatingActionButtonAnimator fabMotionAnimator;
  final Animation<double> fabHideAnimation;
  final _ScaffoldGeometryNotifier geometryNotifier;

  /// Controls the current child widget.child as it exits.
  final AnimationController currentController;

  @override
  _FloatingActionButtonTransitionState createState() => _FloatingActionButtonTransitionState();
}

class _FloatingActionButtonTransitionState extends State<_FloatingActionButtonTransition> with TickerProviderStateMixin {

  // The animations applied to the Floating Action Button when it is entering or exiting.
  /// Controls the previous widget.child as it exits.
  AnimationController _previousController;
  Animation<double> _previousScaleAnimation;
  Animation<double> _previousRotationAnimation;
  // The animations to run, considering the widget's fabMoveAnimation and the current/previous entrance/exit animations.
  Animation<double> _currentScaleAnimation;
  Animation<double> _extendedCurrentScaleAnimation;
  Animation<double> _currentRotationAnimation;
  Widget _previousChild;

  @override
  void initState() {
    super.initState();

    _previousController = AnimationController(
      duration: kFloatingActionButtonSegue,
      vsync: this,
    )..addStatusListener(_handlePreviousAnimationStatusChanged);
    _updateAnimations();

    if (widget.child != null) {
      // If we start out with a child, have the child appear fully visible instead
      // of animating in.
      widget.currentController.value = 1.0;
    }
    else {
      // If we start without a child we update the geometry object with a
      // floating action button scale of 0, as it is not showing on the screen.
      _updateGeometryScale(0.0);
    }
  }

  @override
  void dispose() {
    _previousController.dispose();
    super.dispose();
  }

  @override
  void didUpdateWidget(_FloatingActionButtonTransition oldWidget) {
    super.didUpdateWidget(oldWidget);
    final bool oldChildIsNull = oldWidget.child == null;
    final bool newChildIsNull = widget.child == null;
    if (oldChildIsNull == newChildIsNull && oldWidget.child?.key == widget.child?.key)
      return;
    if (oldWidget.fabMotionAnimator != widget.fabMotionAnimator || oldWidget.fabMoveAnimation != widget.fabMoveAnimation) {
      // Get the right scale and rotation animations to use for this widget.
      _updateAnimations();
    }
    if (_previousController.status == AnimationStatus.dismissed) {
      final double currentValue = widget.currentController.value;
      if (currentValue == 0.0 || oldWidget.child == null) {
        // The current child hasn't started its entrance animation yet. We can
        // just skip directly to the new child's entrance.
        _previousChild = null;
        if (widget.child != null)
          widget.currentController.forward();
      } else {
        // Otherwise, we need to copy the state from the current controller to
        // the previous controller and run an exit animation for the previous
        // widget before running the entrance animation for the new child.
        _previousChild = oldWidget.child;
        _previousController
          ..value = currentValue
          ..reverse();
        widget.currentController.value = 0.0;
      }
    }
  }

  static final Animatable<double> _entranceTurnTween = Tween<double>(
    begin: 1.0 - kFloatingActionButtonTurnInterval,
    end: 1.0,
  ).chain(CurveTween(curve: Curves.easeIn));

  void _updateAnimations() {
    // Get the animations for exit and entrance.
    final CurvedAnimation previousExitScaleAnimation = CurvedAnimation(
      parent: _previousController,
      curve: Curves.easeIn,
    );
    final Animation<double> previousExitRotationAnimation = Tween<double>(begin: 1.0, end: 1.0).animate(
      CurvedAnimation(
        parent: _previousController,
        curve: Curves.easeIn,
      ),
    );

    final CurvedAnimation currentEntranceScaleAnimation = CurvedAnimation(
      parent: widget.currentController,
      curve: Curves.easeIn,
    );
    final Animation<double> currentEntranceRotationAnimation = widget.currentController.drive(_entranceTurnTween);

    // Get the animations for when the FAB is moving.
    final Animation<double> moveScaleAnimation = widget.fabMotionAnimator.getScaleAnimation(parent: widget.fabMoveAnimation);
    final Animation<double> moveRotationAnimation = widget.fabMotionAnimator.getRotationAnimation(parent: widget.fabMoveAnimation);

    // Aggregate the animations.
    _previousScaleAnimation = AnimationMin<double>(moveScaleAnimation, previousExitScaleAnimation);
    _currentScaleAnimation = AnimationMin<double>(moveScaleAnimation, currentEntranceScaleAnimation);
    _extendedCurrentScaleAnimation = _currentScaleAnimation.drive(CurveTween(curve: const Interval(0.0, 0.1)));

    _previousRotationAnimation = TrainHoppingAnimation(previousExitRotationAnimation, moveRotationAnimation);
    _currentRotationAnimation = TrainHoppingAnimation(currentEntranceRotationAnimation, moveRotationAnimation);

    _currentScaleAnimation.addListener(_onProgressChanged);
    _previousScaleAnimation.addListener(_onProgressChanged);
  }

  void _handlePreviousAnimationStatusChanged(AnimationStatus status) {
    setState(() {
      if (status == AnimationStatus.dismissed) {
        assert(widget.currentController.status == AnimationStatus.dismissed);
        if (widget.child != null)
          widget.currentController.forward();
      }
    });
  }

  bool _isExtendedFloatingActionButton(Widget widget) {
    if (widget is! FloatingActionButton)
      return false;
    final FloatingActionButton fab = widget;
    return fab.isExtended;
  }

  @override
  Widget build(BuildContext context) {
    final List<Widget> children = <Widget>[];

    if (_previousController.status != AnimationStatus.dismissed) {
      if (_isExtendedFloatingActionButton(_previousChild)) {
        children.add(FadeTransition(
          opacity: _previousScaleAnimation,
          child: _previousChild,
        ));
      } else {
        children.add(ScaleTransition(
          scale: _previousScaleAnimation,
          child: RotationTransition(
            turns: _previousRotationAnimation,
            child: _previousChild,
          ),
        ));
      }
    }

    if (_isExtendedFloatingActionButton(widget.child)) {
      children.add(ScaleTransition(
        scale: _extendedCurrentScaleAnimation,
        child: FadeTransition(
          opacity: _currentScaleAnimation,
          child: widget.child,
        ),
      ));
    } else {
      children.add(ScaleTransition(
        scale: _currentScaleAnimation,
        child: RotationTransition(
          turns: _currentRotationAnimation,
          child: widget.child,
        ),
      ));
    }

    return Stack(
      alignment: Alignment.centerRight,
      children: children,
    );
  }

  void _onProgressChanged() {
    _updateGeometryScale(math.max(_previousScaleAnimation.value, _currentScaleAnimation.value));
  }

  void _updateGeometryScale(double scale) {
    widget.geometryNotifier._updateWith(
      floatingActionButtonScale: scale,
    );
  }
}

/// Implements the basic material design visual layout structure.
///
/// This class provides APIs for showing drawers, snack bars, and bottom sheets.
///
/// To display a snackbar or a persistent bottom sheet, obtain the
/// [ScaffoldState] for the current [BuildContext] via [Scaffold.of] and use the
/// [ScaffoldState.showSnackBar] and [ScaffoldState.showBottomSheet] functions.
///
/// {@tool snippet --template=stateful_widget_material}
/// This example shows a [Scaffold] with an [AppBar], a [BottomAppBar] and a
/// [FloatingActionButton]. The [body] is a [Text] placed in a [Center] in order
/// to center the text within the [Scaffold] and the [FloatingActionButton] is
/// centered and docked within the [BottomAppBar] using
/// [FloatingActionButtonLocation.centerDocked]. The [FloatingActionButton] is
/// connected to a callback that increments a counter.
///
/// ```dart
/// int _count = 0;
///
/// Widget build(BuildContext context) {
///   return Scaffold(
///     appBar: AppBar(
///       title: Text('Sample Code'),
///     ),
///     body: Center(
///       child: Text('You have pressed the button $_count times.'),
///     ),
///     bottomNavigationBar: BottomAppBar(
///       child: Container(height: 50.0,),
///     ),
///     floatingActionButton: FloatingActionButton(
///       onPressed: () => setState(() {
///         _count++;
///       }),
///       tooltip: 'Increment Counter',
///       child: Icon(Icons.add),
///     ),
///     floatingActionButtonLocation: FloatingActionButtonLocation.centerDocked,
///   );
/// }
/// ```
/// {@end-tool}
///
/// ## Scaffold layout, the keyboard, and display "notches"
///
/// The scaffold will expand to fill the available space. That usually
/// means that it will occupy its entire window or device screen. When
/// the device's keyboard appears the Scaffold's ancestor [MediaQuery]
/// widget's [MediaQueryData.viewInsets] changes and the Scaffold will
/// be rebuilt. By default the scaffold's [body] is resized to make
/// room for the keyboard. To prevent the resize set
/// [resizeToAvoidBottomInset] to false. In either case the focused
/// widget will be scrolled into view if it's within a scrollable
/// container.
///
/// The [MediaQueryData.padding] value defines areas that might
/// not be completely visible, like the display "notch" on the iPhone
/// X. The scaffold's [body] is not inset by this padding value
/// although an [appBar] or [bottomNavigationBar] will typically
/// cause the body to avoid the padding. The [SafeArea]
/// widget can be used within the scaffold's body to avoid areas
/// like display notches.
///
/// ## Troubleshooting
///
/// ### Nested Scaffolds
///
/// The Scaffold was designed to be the single top level container for
/// a [MaterialApp] and it's typically not necessary to nest
/// scaffolds. For example in a tabbed UI, where the
/// [bottomNavigationBar] is a [TabBar] and the body is a
/// [TabBarView], you might be tempted to make each tab bar view a
/// scaffold with a differently titled AppBar. It would be better to add a
/// listener to the [TabController] that updates the AppBar.
///
/// {@tool sample}
/// Add a listener to the app's tab controller so that the [AppBar] title of the
/// app's one and only scaffold is reset each time a new tab is selected.
///
/// ```dart
/// TabController(vsync: tickerProvider, length: tabCount)..addListener(() {
///   if (!tabController.indexIsChanging) {
///     setState(() {
///       // Rebuild the enclosing scaffold with a new AppBar title
///       appBarTitle = 'Tab ${tabController.index}';
///     });
///   }
/// })
/// ```
/// {@end-tool}
///
/// Although there are some use cases, like a presentation app that
/// shows embedded flutter content, where nested scaffolds are
/// appropriate, it's best to avoid nesting scaffolds.
///
/// See also:
///
///  * [AppBar], which is a horizontal bar typically shown at the top of an app
///    using the [appBar] property.
///  * [BottomAppBar], which is a horizontal bar typically shown at the bottom
///    of an app using the [bottomNavigationBar] property.
///  * [FloatingActionButton], which is a circular button typically shown in the
///    bottom right corner of the app using the [floatingActionButton] property.
///  * [Drawer], which is a vertical panel that is typically displayed to the
///    left of the body (and often hidden on phones) using the [drawer]
///    property.
///  * [BottomNavigationBar], which is a horizontal array of buttons typically
///    shown along the bottom of the app using the [bottomNavigationBar]
///    property.
///  * [SnackBar], which is a temporary notification typically shown near the
///    bottom of the app using the [ScaffoldState.showSnackBar] method.
///  * [BottomSheet], which is an overlay typically shown near the bottom of the
///    app. A bottom sheet can either be persistent, in which case it is shown
///    using the [ScaffoldState.showBottomSheet] method, or modal, in which case
///    it is shown using the [showModalBottomSheet] function.
///  * [ScaffoldState], which is the state associated with this widget.
///  * <https://material.io/design/layout/responsive-layout-grid.html>
class Scaffold extends StatefulWidget {
  /// Creates a visual scaffold for material design widgets.
  const Scaffold({
    Key key,
    this.appBar,
    this.body,
    this.floatingActionButton,
    this.floatingActionButtonLocation,
    this.floatingActionButtonAnimator,
    this.persistentFooterButtons,
    this.drawer,
    this.endDrawer,
    this.bottomNavigationBar,
    this.bottomSheet,
    this.backgroundColor,
    this.resizeToAvoidBottomPadding,
    this.resizeToAvoidBottomInset,
    this.primary = true,
    this.extendBody = false,
    this.drawerDragStartBehavior = DragStartBehavior.down,
  }) : assert(primary != null),
       assert(extendBody != null),
       assert(drawerDragStartBehavior != null),
       super(key: key);

  /// If true, and [bottomNavigationBar] or [persistentFooterButtons]
  /// is specified, then the [body] extends to the bottom of the Scaffold,
  /// instead of only extending to the top of the [bottomNavigationBar]
  /// or the [persistentFooterButtons].
  ///
  /// If true, a [MediaQuery] widget whose bottom padding matches the
  /// the height of the [bottomNavigationBar] will be added above the
  /// scaffold's [body].
  ///
  /// This property is often useful when the [bottomNavigationBar] has
  /// a non-rectangular shape, like [CircularNotchedRectangle], which
  /// adds a [FloatingActionButton] sized notch to the top edge of the bar.
  /// In this case specifying `extendBody: true` ensures that that scaffold's
  /// body will be visible through the bottom navigation bar's notch.
  final bool extendBody;

  /// An app bar to display at the top of the scaffold.
  final PreferredSizeWidget appBar;

  /// The primary content of the scaffold.
  ///
  /// Displayed below the [appBar], above the bottom of the ambient
  /// [MediaQuery]'s [MediaQueryData.viewInsets], and behind the
  /// [floatingActionButton] and [drawer]. If [resizeToAvoidBottomInset] is
  /// false then the body is not resized when the onscreen keyboard appears,
  /// i.e. it is not inset by `viewInsets.bottom`.
  ///
  /// The widget in the body of the scaffold is positioned at the top-left of
  /// the available space between the app bar and the bottom of the scaffold. To
  /// center this widget instead, consider putting it in a [Center] widget and
  /// having that be the body. To expand this widget instead, consider
  /// putting it in a [SizedBox.expand].
  ///
  /// If you have a column of widgets that should normally fit on the screen,
  /// but may overflow and would in such cases need to scroll, consider using a
  /// [ListView] as the body of the scaffold. This is also a good choice for
  /// the case where your body is a scrollable list.
  final Widget body;

  /// A button displayed floating above [body], in the bottom right corner.
  ///
  /// Typically a [FloatingActionButton].
  final Widget floatingActionButton;

  /// Responsible for determining where the [floatingActionButton] should go.
  ///
  /// If null, the [ScaffoldState] will use the default location, [FloatingActionButtonLocation.endFloat].
  final FloatingActionButtonLocation floatingActionButtonLocation;

  /// Animator to move the [floatingActionButton] to a new [floatingActionButtonLocation].
  ///
  /// If null, the [ScaffoldState] will use the default animator, [FloatingActionButtonAnimator.scaling].
  final FloatingActionButtonAnimator floatingActionButtonAnimator;

  /// A set of buttons that are displayed at the bottom of the scaffold.
  ///
  /// Typically this is a list of [FlatButton] widgets. These buttons are
  /// persistently visible, even if the [body] of the scaffold scrolls.
  ///
  /// These widgets will be wrapped in a [ButtonBar].
  ///
  /// The [persistentFooterButtons] are rendered above the
  /// [bottomNavigationBar] but below the [body].
  final List<Widget> persistentFooterButtons;

  /// A panel displayed to the side of the [body], often hidden on mobile
  /// devices. Swipes in from either left-to-right ([TextDirection.ltr]) or
  /// right-to-left ([TextDirection.rtl])
  ///
  /// In the uncommon case that you wish to open the drawer manually, use the
  /// [ScaffoldState.openDrawer] function.
  ///
  /// Typically a [Drawer].
  final Widget drawer;

  /// A panel displayed to the side of the [body], often hidden on mobile
  /// devices. Swipes in from right-to-left ([TextDirection.ltr]) or
  /// left-to-right ([TextDirection.rtl])
  ///
  /// In the uncommon case that you wish to open the drawer manually, use the
  /// [ScaffoldState.openEndDrawer] function.
  ///
  /// Typically a [Drawer].
  final Widget endDrawer;

  /// The color of the [Material] widget that underlies the entire Scaffold.
  ///
  /// The theme's [ThemeData.scaffoldBackgroundColor] by default.
  final Color backgroundColor;

  /// A bottom navigation bar to display at the bottom of the scaffold.
  ///
  /// Snack bars slide from underneath the bottom navigation bar while bottom
  /// sheets are stacked on top.
  ///
  /// The [bottomNavigationBar] is rendered below the [persistentFooterButtons]
  /// and the [body].
  final Widget bottomNavigationBar;

  /// The persistent bottom sheet to display.
  ///
  /// A persistent bottom sheet shows information that supplements the primary
  /// content of the app. A persistent bottom sheet remains visible even when
  /// the user interacts with other parts of the app.
  ///
  /// A closely related widget is a modal bottom sheet, which is an alternative
  /// to a menu or a dialog and prevents the user from interacting with the rest
  /// of the app. Modal bottom sheets can be created and displayed with the
  /// [showModalBottomSheet] function.
  ///
  /// Unlike the persistent bottom sheet displayed by [showBottomSheet]
  /// this bottom sheet is not a [LocalHistoryEntry] and cannot be dismissed
  /// with the scaffold appbar's back button.
  ///
  /// If a persistent bottom sheet created with [showBottomSheet] is already
  /// visible, it must be closed before building the Scaffold with a new
  /// [bottomSheet].
  ///
  /// The value of [bottomSheet] can be any widget at all. It's unlikely to
  /// actually be a [BottomSheet], which is used by the implementations of
  /// [showBottomSheet] and [showModalBottomSheet]. Typically it's a widget
  /// that includes [Material].
  ///
  /// See also:
  ///
  ///  * [showBottomSheet], which displays a bottom sheet as a route that can
  ///    be dismissed with the scaffold's back button.
  ///  * [showModalBottomSheet], which displays a modal bottom sheet.
  final Widget bottomSheet;

  /// This flag is deprecated, please use [resizeToAvoidBottomInset]
  /// instead.
  ///
  /// Originally the name referred [MediaQueryData.padding]. Now it refers
  /// [MediaQueryData.viewInsets], so using [resizeToAvoidBottomInset]
  /// should be clearer to readers.
  @Deprecated('Use resizeToAvoidBottomInset to specify if the body should resize when the keyboard appears')
  final bool resizeToAvoidBottomPadding;

  /// If true the [body] and the scaffold's floating widgets should size
  /// themselves to avoid the onscreen keyboard whose height is defined by the
  /// ambient [MediaQuery]'s [MediaQueryData.viewInsets] `bottom` property.
  ///
  /// For example, if there is an onscreen keyboard displayed above the
  /// scaffold, the body can be resized to avoid overlapping the keyboard, which
  /// prevents widgets inside the body from being obscured by the keyboard.
  ///
  /// Defaults to true.
  final bool resizeToAvoidBottomInset;

  /// Whether this scaffold is being displayed at the top of the screen.
  ///
  /// If true then the height of the [appBar] will be extended by the height
  /// of the screen's status bar, i.e. the top padding for [MediaQuery].
  ///
  /// The default value of this property, like the default value of
  /// [AppBar.primary], is true.
  final bool primary;

  /// {@macro flutter.material.drawer.dragStartBehavior}
  final DragStartBehavior drawerDragStartBehavior;

  /// The state from the closest instance of this class that encloses the given context.
  ///
  /// {@tool snippet --template=freeform}
  /// Typical usage of the [Scaffold.of] function is to call it from within the
  /// `build` method of a child of a [Scaffold].
  ///
  /// ```dart imports
  /// import 'package:flutter/material.dart';
  /// ```
  ///
  /// ```dart main
  /// void main() => runApp(MyApp());
  /// ```
  ///
  /// ```dart preamble
  /// class MyApp extends StatelessWidget {
  ///   // This widget is the root of your application.
  ///   @override
  ///   Widget build(BuildContext context) {
  ///     return MaterialApp(
  ///       title: 'Flutter Code Sample for Scaffold.of.',
  ///       theme: ThemeData(
  ///         primarySwatch: Colors.blue,
  ///       ),
  ///       home: Scaffold(
  ///         body: MyScaffoldBody(),
  ///         appBar: AppBar(title: Text('Scaffold.of Example')),
  ///       ),
  ///       color: Colors.white,
  ///     );
  ///   }
  /// }
  /// ```
  ///
  /// ```dart
  /// class MyScaffoldBody extends StatelessWidget {
  ///   @override
  ///   Widget build(BuildContext context) {
  ///     return Center(
  ///       child: RaisedButton(
  ///         child: Text('SHOW A SNACKBAR'),
  ///         onPressed: () {
  ///           Scaffold.of(context).showSnackBar(
  ///             SnackBar(
  ///               content: Text('Have a snack!'),
  ///             ),
  ///           );
  ///         },
  ///       ),
  ///     );
  ///   }
  /// }
  /// ```
  /// {@end-tool}
  ///
  /// {@tool snippet --template=stateless_widget_material}
  /// When the [Scaffold] is actually created in the same `build` function, the
  /// `context` argument to the `build` function can't be used to find the
  /// [Scaffold] (since it's "above" the widget being returned in the widget
  /// tree). In such cases, the following technique with a [Builder] can be used
  /// to provide a new scope with a [BuildContext] that is "under" the
  /// [Scaffold]:
  ///
  /// ```dart
  /// Widget build(BuildContext context) {
  ///   return Scaffold(
  ///     appBar: AppBar(
  ///       title: Text('Demo')
  ///     ),
  ///     body: Builder(
  ///       // Create an inner BuildContext so that the onPressed methods
  ///       // can refer to the Scaffold with Scaffold.of().
  ///       builder: (BuildContext context) {
  ///         return Center(
  ///           child: RaisedButton(
  ///             child: Text('SHOW A SNACKBAR'),
  ///             onPressed: () {
  ///               Scaffold.of(context).showSnackBar(SnackBar(
  ///                 content: Text('Have a snack!'),
  ///               ));
  ///             },
  ///           ),
  ///         );
  ///       },
  ///     ),
  ///   );
  /// }
  /// ```
  /// {@end-tool}
  ///
  /// A more efficient solution is to split your build function into several
  /// widgets. This introduces a new context from which you can obtain the
  /// [Scaffold]. In this solution, you would have an outer widget that creates
  /// the [Scaffold] populated by instances of your new inner widgets, and then
  /// in these inner widgets you would use [Scaffold.of].
  ///
  /// A less elegant but more expedient solution is assign a [GlobalKey] to the
  /// [Scaffold], then use the `key.currentState` property to obtain the
  /// [ScaffoldState] rather than using the [Scaffold.of] function.
  ///
  /// If there is no [Scaffold] in scope, then this will throw an exception.
  /// To return null if there is no [Scaffold], then pass `nullOk: true`.
  static ScaffoldState of(BuildContext context, { bool nullOk = false }) {
    assert(nullOk != null);
    assert(context != null);
    final ScaffoldState result = context.ancestorStateOfType(const TypeMatcher<ScaffoldState>());
    if (nullOk || result != null)
      return result;
    throw FlutterError(
      'Scaffold.of() called with a context that does not contain a Scaffold.\n'
      'No Scaffold ancestor could be found starting from the context that was passed to Scaffold.of(). '
      'This usually happens when the context provided is from the same StatefulWidget as that '
      'whose build function actually creates the Scaffold widget being sought.\n'
      'There are several ways to avoid this problem. The simplest is to use a Builder to get a '
      'context that is "under" the Scaffold. For an example of this, please see the '
      'documentation for Scaffold.of():\n'
      '  https://docs.flutter.io/flutter/material/Scaffold/of.html\n'
      'A more efficient solution is to split your build function into several widgets. This '
      'introduces a new context from which you can obtain the Scaffold. In this solution, '
      'you would have an outer widget that creates the Scaffold populated by instances of '
      'your new inner widgets, and then in these inner widgets you would use Scaffold.of().\n'
      'A less elegant but more expedient solution is assign a GlobalKey to the Scaffold, '
      'then use the key.currentState property to obtain the ScaffoldState rather than '
      'using the Scaffold.of() function.\n'
      'The context used was:\n'
      '  $context'
    );
  }

  /// Returns a [ValueListenable] for the [ScaffoldGeometry] for the closest
  /// [Scaffold] ancestor of the given context.
  ///
  /// The [ValueListenable.value] is only available at paint time.
  ///
  /// Notifications are guaranteed to be sent before the first paint pass
  /// with the new geometry, but there is no guarantee whether a build or
  /// layout passes are going to happen between the notification and the next
  /// paint pass.
  ///
  /// The closest [Scaffold] ancestor for the context might change, e.g when
  /// an element is moved from one scaffold to another. For [StatefulWidget]s
  /// using this listenable, a change of the [Scaffold] ancestor will
  /// trigger a [State.didChangeDependencies].
  ///
  /// A typical pattern for listening to the scaffold geometry would be to
  /// call [Scaffold.geometryOf] in [State.didChangeDependencies], compare the
  /// return value with the previous listenable, if it has changed, unregister
  /// the listener, and register a listener to the new [ScaffoldGeometry]
  /// listenable.
  static ValueListenable<ScaffoldGeometry> geometryOf(BuildContext context) {
    final _ScaffoldScope scaffoldScope = context.inheritFromWidgetOfExactType(_ScaffoldScope);
    if (scaffoldScope == null)
      throw FlutterError(
        'Scaffold.geometryOf() called with a context that does not contain a Scaffold.\n'
        'This usually happens when the context provided is from the same StatefulWidget as that '
        'whose build function actually creates the Scaffold widget being sought.\n'
        'There are several ways to avoid this problem. The simplest is to use a Builder to get a '
        'context that is "under" the Scaffold. For an example of this, please see the '
        'documentation for Scaffold.of():\n'
        '  https://docs.flutter.io/flutter/material/Scaffold/of.html\n'
        'A more efficient solution is to split your build function into several widgets. This '
        'introduces a new context from which you can obtain the Scaffold. In this solution, '
        'you would have an outer widget that creates the Scaffold populated by instances of '
        'your new inner widgets, and then in these inner widgets you would use Scaffold.geometryOf().\n'
        'The context used was:\n'
        '  $context'
      );

    return scaffoldScope.geometryNotifier;
  }

  /// Whether the Scaffold that most tightly encloses the given context has a
  /// drawer.
  ///
  /// If this is being used during a build (for example to decide whether to
  /// show an "open drawer" button), set the `registerForUpdates` argument to
  /// true. This will then set up an [InheritedWidget] relationship with the
  /// [Scaffold] so that the client widget gets rebuilt whenever the [hasDrawer]
  /// value changes.
  ///
  /// See also:
  ///
  ///  * [Scaffold.of], which provides access to the [ScaffoldState] object as a
  ///    whole, from which you can show snackbars, bottom sheets, and so forth.
  static bool hasDrawer(BuildContext context, { bool registerForUpdates = true }) {
    assert(registerForUpdates != null);
    assert(context != null);
    if (registerForUpdates) {
      final _ScaffoldScope scaffold = context.inheritFromWidgetOfExactType(_ScaffoldScope);
      return scaffold?.hasDrawer ?? false;
    } else {
      final ScaffoldState scaffold = context.ancestorStateOfType(const TypeMatcher<ScaffoldState>());
      return scaffold?.hasDrawer ?? false;
    }
  }

  @override
  ScaffoldState createState() => ScaffoldState();
}

/// State for a [Scaffold].
///
/// Can display [SnackBar]s and [BottomSheet]s. Retrieve a [ScaffoldState] from
/// the current [BuildContext] using [Scaffold.of].
class ScaffoldState extends State<Scaffold> with TickerProviderStateMixin {

  // DRAWER API

  final GlobalKey<DrawerControllerState> _drawerKey = GlobalKey<DrawerControllerState>();
  final GlobalKey<DrawerControllerState> _endDrawerKey = GlobalKey<DrawerControllerState>();

  /// Whether this scaffold has a non-null [Scaffold.appBar].
  bool get hasAppBar => widget.appBar != null;
  /// Whether this scaffold has a non-null [Scaffold.drawer].
  bool get hasDrawer => widget.drawer != null;
  /// Whether this scaffold has a non-null [Scaffold.endDrawer].
  bool get hasEndDrawer => widget.endDrawer != null;
  /// Whether this scaffold has a non-null [Scaffold.floatingActionButton].
  bool get hasFloatingActionButton => widget.floatingActionButton != null;

  double _appBarMaxHeight;
  /// The max height the [Scaffold.appBar] uses.
  double get appBarMaxHeight => _appBarMaxHeight;
  bool _drawerOpened = false;
  bool _endDrawerOpened = false;

  /// Whether the [Scaffold.drawer] is opened.
  ///
  /// See also:
  ///
  ///  * [ScaffoldState.openDrawer], which opens the [Scaffold.drawer] of a
  ///    [Scaffold].
  bool get isDrawerOpen => _drawerOpened;

  /// Whether the [Scaffold.endDrawer] is opened.
  ///
  /// See also:
  ///
  ///  * [ScaffoldState.openEndDrawer], which opens the [Scaffold.endDrawer] of
  ///    a [Scaffold].
  bool get isEndDrawerOpen => _endDrawerOpened;

  void _drawerOpenedCallback(bool isOpened) {
    setState(() {
      _drawerOpened = isOpened;
    });
  }

  void _endDrawerOpenedCallback(bool isOpened) {
    setState(() {
      _endDrawerOpened = isOpened;
    });
  }

  /// Opens the [Drawer] (if any).
  ///
  /// If the scaffold has a non-null [Scaffold.drawer], this function will cause
  /// the drawer to begin its entrance animation.
  ///
  /// Normally this is not needed since the [Scaffold] automatically shows an
  /// appropriate [IconButton], and handles the edge-swipe gesture, to show the
  /// drawer.
  ///
  /// To close the drawer once it is open, use [Navigator.pop].
  ///
  /// See [Scaffold.of] for information about how to obtain the [ScaffoldState].
  void openDrawer() {
    if (_endDrawerKey.currentState != null && _endDrawerOpened)
      _endDrawerKey.currentState.close();
    _drawerKey.currentState?.open();
  }

  /// Opens the end side [Drawer] (if any).
  ///
  /// If the scaffold has a non-null [Scaffold.endDrawer], this function will cause
  /// the end side drawer to begin its entrance animation.
  ///
  /// Normally this is not needed since the [Scaffold] automatically shows an
  /// appropriate [IconButton], and handles the edge-swipe gesture, to show the
  /// drawer.
  ///
  /// To close the end side drawer once it is open, use [Navigator.pop].
  ///
  /// See [Scaffold.of] for information about how to obtain the [ScaffoldState].
  void openEndDrawer() {
    if (_drawerKey.currentState != null && _drawerOpened)
      _drawerKey.currentState.close();
    _endDrawerKey.currentState?.open();
  }

  // SNACKBAR API

  final Queue<ScaffoldFeatureController<SnackBar, SnackBarClosedReason>> _snackBars = Queue<ScaffoldFeatureController<SnackBar, SnackBarClosedReason>>();
  AnimationController _snackBarController;
  Timer _snackBarTimer;
  bool _accessibleNavigation;

  /// Shows a [SnackBar] at the bottom of the scaffold.
  ///
  /// A scaffold can show at most one snack bar at a time. If this function is
  /// called while another snack bar is already visible, the given snack bar
  /// will be added to a queue and displayed after the earlier snack bars have
  /// closed.
  ///
  /// To control how long a [SnackBar] remains visible, use [SnackBar.duration].
  ///
  /// To remove the [SnackBar] with an exit animation, use [hideCurrentSnackBar]
  /// or call [ScaffoldFeatureController.close] on the returned
  /// [ScaffoldFeatureController]. To remove a [SnackBar] suddenly (without an
  /// animation), use [removeCurrentSnackBar].
  ///
  /// See [Scaffold.of] for information about how to obtain the [ScaffoldState].
  ScaffoldFeatureController<SnackBar, SnackBarClosedReason> showSnackBar(SnackBar snackbar) {
    _snackBarController ??= SnackBar.createAnimationController(vsync: this)
      ..addStatusListener(_handleSnackBarStatusChange);
    if (_snackBars.isEmpty) {
      assert(_snackBarController.isDismissed);
      _snackBarController.forward();
    }
    ScaffoldFeatureController<SnackBar, SnackBarClosedReason> controller;
    controller = ScaffoldFeatureController<SnackBar, SnackBarClosedReason>._(
      // We provide a fallback key so that if back-to-back snackbars happen to
      // match in structure, material ink splashes and highlights don't survive
      // from one to the next.
      snackbar.withAnimation(_snackBarController, fallbackKey: UniqueKey()),
      Completer<SnackBarClosedReason>(),
      () {
        assert(_snackBars.first == controller);
        hideCurrentSnackBar(reason: SnackBarClosedReason.hide);
      },
      null // SnackBar doesn't use a builder function so setState() wouldn't rebuild it
    );
    setState(() {
      _snackBars.addLast(controller);
    });
    return controller;
  }

  void _handleSnackBarStatusChange(AnimationStatus status) {
    switch (status) {
      case AnimationStatus.dismissed:
        assert(_snackBars.isNotEmpty);
        setState(() {
          _snackBars.removeFirst();
        });
        if (_snackBars.isNotEmpty)
          _snackBarController.forward();
        break;
      case AnimationStatus.completed:
        setState(() {
          assert(_snackBarTimer == null);
          // build will create a new timer if necessary to dismiss the snack bar
        });
        break;
      case AnimationStatus.forward:
      case AnimationStatus.reverse:
        break;
    }
  }

  /// Removes the current [SnackBar] (if any) immediately.
  ///
  /// The removed snack bar does not run its normal exit animation. If there are
  /// any queued snack bars, they begin their entrance animation immediately.
  void removeCurrentSnackBar({ SnackBarClosedReason reason = SnackBarClosedReason.remove }) {
    assert(reason != null);
    if (_snackBars.isEmpty)
      return;
    final Completer<SnackBarClosedReason> completer = _snackBars.first._completer;
    if (!completer.isCompleted)
      completer.complete(reason);
    _snackBarTimer?.cancel();
    _snackBarTimer = null;
    _snackBarController.value = 0.0;
  }

  /// Removes the current [SnackBar] by running its normal exit animation.
  ///
  /// The closed completer is called after the animation is complete.
  void hideCurrentSnackBar({ SnackBarClosedReason reason = SnackBarClosedReason.hide }) {
    assert(reason != null);
    if (_snackBars.isEmpty || _snackBarController.status == AnimationStatus.dismissed)
      return;
    final MediaQueryData mediaQuery = MediaQuery.of(context);
    final Completer<SnackBarClosedReason> completer = _snackBars.first._completer;
    if (mediaQuery.accessibleNavigation) {
      _snackBarController.value = 0.0;
      completer.complete(reason);
    } else {
      _snackBarController.reverse().then<void>((void value) {
        assert(mounted);
        if (!completer.isCompleted)
          completer.complete(reason);
      });
    }
    _snackBarTimer?.cancel();
    _snackBarTimer = null;
  }


  // PERSISTENT BOTTOM SHEET API

  // Contains bottom sheets that may still be animating out of view.
  // Important if the app/user takes an action that could repeatedly show a
  // bottom sheet.
  final List<_StandardBottomSheet> _dismissedBottomSheets = <_StandardBottomSheet>[];
  PersistentBottomSheetController<dynamic> _currentBottomSheet;
  BottomSheetScrollController _bottomSheetScrollController;
  bool _showBodyScrim = false;
  Color _bodyScrimColor;

  void _maybeBuildPersistentBottomSheet() {
    if (widget.bottomSheet != null && _currentBottomSheet == null) {
      // The new _currentBottomSheet is not a local history entry so a "back" button
      // will not be added to the Scaffold's appbar and the bottom sheet will not
      // support drag or swipe to dismiss.
      _currentBottomSheet = _buildBottomSheet<void>(
        (BuildContext context) => widget.bottomSheet,
        true,
        clampTop: true,
      );
    }
  }

  void _closeCurrentBottomSheet() {
    if (_currentBottomSheet != null) {
      _currentBottomSheet.close();
      assert(() {
        _currentBottomSheet?._completer?.future?.whenComplete(() {
          assert(_currentBottomSheet == null);
        });
        return true;
      }());
    }
  }

  PersistentBottomSheetController<T> _buildBottomSheet<T>(
      WidgetBuilder builder,
      bool isPersistent, {
      double initialHeight = 0.5,
      bool clampTop = false,
    }) {
    assert(() {
      if (widget.bottomSheet != null && isPersistent && _currentBottomSheet != null) {
        throw FlutterError(
          'Scaffold.bottomSheet cannot be specified while a bottom sheet displayed '
          'with showBottomSheet() is still visible.\n Rebuild the Scaffold with a null '
          'bottomSheet before calling showBottomSheet().'
        );
      }
      return true;
    }());

    LocalHistoryEntry persistentSheetHistoryEntry;
    _bottomSheetScrollController = BottomSheet.createScrollController(
      initialHeightPercentage: initialHeight,
      minTop: clampTop ? initialHeight : 0.0,
      isPersistent: isPersistent,
      context: context,
    )..addTopListener(() => setState(() {
      // If we're very close to the top, just set the scale to 0.
      // This avoids issues where a fling can send us up so fast we don't acutally
      // fully dismiss the fab.
      if (_bottomSheetScrollController.top < 2) {
        floatingActionButtonVisibilityValue = 0.0;
      } else {
        final double screenHeight = MediaQuery.of(context).size.height;
        floatingActionButtonVisibilityValue = _bottomSheetScrollController.top / (screenHeight * _kBottomSheetDominatesPercentage);
      }
      _bodyScrimColor = Colors.black.withOpacity(
        math.max(
          _kMinBottomSheetScrimOpacity,
          _kMaxBottomSheetScrimOpacity - floatingActionButtonVisibilityValue,
        ),
      );
      _showBodyScrim = floatingActionButtonVisibilityValue < 1.0;

      // Check if we're a persistent bottom sheet.
      // We need to add an artificial route here for a11y purposes. If a blind user
      // were to scroll the bottom sheet up, there would be no clear way to get
      // back to the state where the rest of the screen is visible.
      if (isPersistent) {
        if (_bottomSheetScrollController.top < _bottomSheetScrollController.initialTop) {
          if (persistentSheetHistoryEntry == null) {
            persistentSheetHistoryEntry = LocalHistoryEntry(onRemove: () {
              _bottomSheetScrollController.reset();
              persistentSheetHistoryEntry = null;
            });
            ModalRoute.of(context).addLocalHistoryEntry(persistentSheetHistoryEntry);
          }
        } else if (persistentSheetHistoryEntry != null) {
          ModalRoute.of(context).removeLocalHistoryEntry(persistentSheetHistoryEntry);
          persistentSheetHistoryEntry = null;
        }
      }
    }));

    final Completer<T> completer = Completer<T>();
    final GlobalKey<_StandardBottomSheetState> bottomSheetKey = GlobalKey<_StandardBottomSheetState>();
    _StandardBottomSheet bottomSheet;

    bool removedEntry = false;
    void _removeCurrentBottomSheet() {
      removedEntry = true;
      if (_currentBottomSheet == null) {
        return;
      }
      assert(_currentBottomSheet._widget == bottomSheet);
      assert(bottomSheetKey.currentState != null);
      showFloatingActionButton();

      final Future<void> closing = bottomSheetKey.currentState.close();

      void _closed(void value) {
        setState(() {
          _currentBottomSheet = null;
        });
        if (!bottomSheet.isPersistent && _bottomSheetScrollController.animationStatus != AnimationStatus.completed) {
          _dismissedBottomSheets.add(bottomSheet);
        }
        _bottomSheetScrollController.dispose();
        completer.complete();
      }

      if (closing != null)
        closing.then(_closed);
      else
        _closed(null);
    }

    final LocalHistoryEntry entry = isPersistent
      ? null
      : LocalHistoryEntry(onRemove: _removeCurrentBottomSheet);

    bottomSheet = _StandardBottomSheet(
      key: bottomSheetKey,
      onClosing: () {
        assert(_currentBottomSheet._widget == bottomSheet);
        if (isPersistent) {
          _removeCurrentBottomSheet();
        } else if (!removedEntry) {
          assert(entry != null);
          removedEntry = true;
          entry.remove();
        }
      },
      onDismissed: () {
        if (_dismissedBottomSheets.contains(bottomSheet)) {
          setState(() {
            _dismissedBottomSheets.remove(bottomSheet);
          });
        }
      },
      builder: builder,
      scrollController: _bottomSheetScrollController,
      isPersistent: isPersistent,
    );

    if (!isPersistent)
      ModalRoute.of(context).addLocalHistoryEntry(entry);

    return PersistentBottomSheetController<T>._(
      bottomSheet,
      completer,
      entry != null
        ? () {}
        : _removeCurrentBottomSheet,
      (VoidCallback fn) { bottomSheetKey.currentState?.setState(fn); },
      !isPersistent,
    );
  }

  /// Shows a persistent material design bottom sheet in the nearest [Scaffold].
  ///
  /// Returns a controller that can be used to close and otherwise manipulate the
  /// bottom sheet.
  ///
  /// To rebuild the bottom sheet (e.g. if it is stateful), call
  /// [PersistentBottomSheetController.setState] on the controller returned by
  /// this method.
  ///
  /// The new bottom sheet becomes a [LocalHistoryEntry] for the enclosing
  /// [ModalRoute] and a back button is added to the appbar of the [Scaffold]
  /// that closes the bottom sheet.
  ///
  /// To create a persistent bottom sheet that is not a [LocalHistoryEntry] and
  /// does not add a back button to the enclosing Scaffold's appbar, use the
  /// [Scaffold.bottomSheet] constructor parameter.
  ///
  /// A persistent bottom sheet shows information that supplements the primary
  /// content of the app. A persistent bottom sheet remains visible even when
  /// the user interacts with other parts of the app.
  ///
  /// A closely related widget is a modal bottom sheet, which is an alternative
  /// to a menu or a dialog and prevents the user from interacting with the rest
  /// of the app. Modal bottom sheets can be created and displayed with the
  /// [showModalBottomSheet] function.
  ///
  /// See also:
  ///
  ///  * [BottomSheet], which is the widget typically returned by the `builder`.
  ///  * [showBottomSheet], which calls this method given a [BuildContext].
  ///  * [showModalBottomSheet], which can be used to display a modal bottom
  ///    sheet.
  ///  * [Scaffold.of], for information about how to obtain the [ScaffoldState].
  ///  * <https://material.io/design/components/sheets-bottom.html#standard-bottom-sheet>
  PersistentBottomSheetController<T> showBottomSheet<T>(
      WidgetBuilder builder, {
      double initialHeightPercentage = 0.5,
      bool clampTop = false,
  }) {
    assert(() {
      if (widget.bottomSheet != null) {
        throw FlutterError(
            'Scaffold.bottomSheet cannot be specified while a bottom sheet displayed '
                'with showBottomSheet() is still visible.\n Rebuild the Scaffold with a null '
                'bottomSheet before calling showBottomSheet().'
        );
      }
      return true;
    }());
    assert(debugCheckHasMediaQuery(context));

    _closeCurrentBottomSheet();
    setState(() {
      _currentBottomSheet = _buildBottomSheet<T>(builder, false, initialHeight: initialHeightPercentage, clampTop: clampTop);
    });
    return _currentBottomSheet;
  }

  // Floating Action Button API
  AnimationController _floatingActionButtonMoveController;
  AnimationController _floatingActionButtonHideController;
  FloatingActionButtonAnimator _floatingActionButtonAnimator;
  FloatingActionButtonLocation _previousFloatingActionButtonLocation;
  FloatingActionButtonLocation _floatingActionButtonLocation;

  AnimationController _floatingActionButtonVisibilityController;

  /// Gets the current value of the visibility animation for the
  /// [Scaffold.floatingActionButton].
  double get floatingActionButtonVisibilityValue => _floatingActionButtonVisibilityController.value;

  /// Sets the current value of the visibility animation for the
  /// [Scaffold.floatingActionButton].  This value must not be null.
  set floatingActionButtonVisibilityValue(double newValue) {
    assert(newValue != null);
    _floatingActionButtonVisibilityController.value = newValue;
  }

  /// Hides the [Scaffold.floatingActionButton].
  TickerFuture hideFloatingActionButton() {
    return _floatingActionButtonVisibilityController.reverse();
  }

  /// Shows the [Scaffold.floatingActionButton].
  TickerFuture showFloatingActionButton() {
    return _floatingActionButtonVisibilityController.forward();
  }

  // Moves the Floating Action Button to the new Floating Action Button Location.
  void _moveFloatingActionButton(final FloatingActionButtonLocation newLocation) {
    FloatingActionButtonLocation previousLocation = _floatingActionButtonLocation;
    double restartAnimationFrom = 0.0;
    // If the Floating Action Button is moving right now, we need to start from a snapshot of the current transition.
    if (_floatingActionButtonMoveController.isAnimating) {
      previousLocation = _TransitionSnapshotFabLocation(_previousFloatingActionButtonLocation, _floatingActionButtonLocation, _floatingActionButtonAnimator, _floatingActionButtonMoveController.value);
      restartAnimationFrom = _floatingActionButtonAnimator.getAnimationRestart(_floatingActionButtonMoveController.value);
    }

    setState(() {
      _previousFloatingActionButtonLocation = previousLocation;
      _floatingActionButtonLocation = newLocation;
    });

    // Animate the motion even when the fab is null so that if the exit animation is running,
    // the old fab will start the motion transition while it exits instead of jumping to the
    // new position.
    _floatingActionButtonMoveController.forward(from: restartAnimationFrom);
  }

  // iOS FEATURES - status bar tap, back gesture

  // On iOS, tapping the status bar scrolls the app's primary scrollable to the
  // top. We implement this by providing a primary scroll controller and
  // scrolling it to the top when tapped.

  final ScrollController _primaryScrollController = ScrollController();

  void _handleStatusBarTap() {
    if (_primaryScrollController.hasClients) {
      _primaryScrollController.animateTo(
        0.0,
        duration: const Duration(milliseconds: 300),
        curve: Curves.linear, // TODO(ianh): Use a more appropriate curve.
      );
    }
  }

  // INTERNALS

  _ScaffoldGeometryNotifier _geometryNotifier;

  // Backwards compatibility for deprecated resizeToAvoidBottomPadding property
  bool get _resizeToAvoidBottomInset {
    // ignore: deprecated_member_use_from_same_package
    return widget.resizeToAvoidBottomInset ?? widget.resizeToAvoidBottomPadding ?? true;
  }

  @override
  void initState() {
    super.initState();
    _geometryNotifier = _ScaffoldGeometryNotifier(const ScaffoldGeometry(), context);
    _floatingActionButtonLocation = widget.floatingActionButtonLocation ?? _kDefaultFloatingActionButtonLocation;
    _floatingActionButtonAnimator = widget.floatingActionButtonAnimator ?? _kDefaultFloatingActionButtonAnimator;
    _previousFloatingActionButtonLocation = _floatingActionButtonLocation;
    _floatingActionButtonMoveController = AnimationController(
      vsync: this,
      lowerBound: 0.0,
      upperBound: 1.0,
      value: 1.0,
      duration: kFloatingActionButtonSegue * 2,
    );

    _floatingActionButtonVisibilityController = AnimationController(
      duration: kFloatingActionButtonSegue,
      vsync: this,
    );
  }

  @override
  void didUpdateWidget(Scaffold oldWidget) {
    // Update the Floating Action Button Animator, and then schedule the Floating Action Button for repositioning.
    if (widget.floatingActionButtonAnimator != oldWidget.floatingActionButtonAnimator) {
      _floatingActionButtonAnimator = widget.floatingActionButtonAnimator ?? _kDefaultFloatingActionButtonAnimator;
    }
    if (widget.floatingActionButtonLocation != oldWidget.floatingActionButtonLocation) {
      _moveFloatingActionButton(widget.floatingActionButtonLocation ?? _kDefaultFloatingActionButtonLocation);
    }
    if (widget.bottomSheet != oldWidget.bottomSheet) {
      assert(() {
        if (widget.bottomSheet != null && _currentBottomSheet?._isLocalHistoryEntry == true) {
          throw FlutterError(
            'Scaffold.bottomSheet cannot be specified while a bottom sheet displayed '
            'with showBottomSheet() is still visible.\n Use the PersistentBottomSheetController '
            'returned by showBottomSheet() to close the old bottom sheet before creating '
            'a Scaffold with a (non null) bottomSheet.'
          );
        }
        return true;
      }());
      _closeCurrentBottomSheet();
      _maybeBuildPersistentBottomSheet();
    }
    super.didUpdateWidget(oldWidget);
  }

  @override
  void didChangeDependencies() {
    final MediaQueryData mediaQuery = MediaQuery.of(context);
    // If we transition from accessible navigation to non-accessible navigation
    // and there is a SnackBar that would have timed out that has already
    // completed its timer, dismiss that SnackBar. If the timer hasn't finished
    // yet, let it timeout as normal.
    if (_accessibleNavigation == true
      && !mediaQuery.accessibleNavigation
      && _snackBarTimer != null
      && !_snackBarTimer.isActive) {
      hideCurrentSnackBar(reason: SnackBarClosedReason.timeout);
    }
    _accessibleNavigation = mediaQuery.accessibleNavigation;
    _maybeBuildPersistentBottomSheet();
    super.didChangeDependencies();
  }

  @override
  void dispose() {
    _snackBarController?.dispose();
    _snackBarTimer?.cancel();
    _snackBarTimer = null;
    _geometryNotifier.dispose();
    _floatingActionButtonMoveController.dispose();
    _floatingActionButtonVisibilityController.dispose();
    _bottomSheetScrollController?.dispose();
    super.dispose();
  }

  void _addIfNonNull(
    List<LayoutId> children,
    Widget child,
    Object childId, {
    @required bool removeLeftPadding,
    @required bool removeTopPadding,
    @required bool removeRightPadding,
    @required bool removeBottomPadding,
    bool removeBottomInset = false,
  }) {
    MediaQueryData data = MediaQuery.of(context).removePadding(
      removeLeft: removeLeftPadding,
      removeTop: removeTopPadding,
      removeRight: removeRightPadding,
      removeBottom: removeBottomPadding,
    );
    if (removeBottomInset)
      data = data.removeViewInsets(removeBottom: true);

    if (child != null) {
      children.add(
        LayoutId(
          id: childId,
          child: MediaQuery(data: data, child: child),
        ),
      );
    }
  }

  void _buildEndDrawer(List<LayoutId> children, TextDirection textDirection) {
    if (widget.endDrawer != null) {
      assert(hasEndDrawer);
      _addIfNonNull(
        children,
        DrawerController(
          key: _endDrawerKey,
          alignment: DrawerAlignment.end,
          child: widget.endDrawer,
          drawerCallback: _endDrawerOpenedCallback,
          dragStartBehavior: widget.drawerDragStartBehavior,
        ),
        _ScaffoldSlot.endDrawer,
        // remove the side padding from the side we're not touching
        removeLeftPadding: textDirection == TextDirection.ltr,
        removeTopPadding: false,
        removeRightPadding: textDirection == TextDirection.rtl,
        removeBottomPadding: false,
      );
    }
  }

  void _buildDrawer(List<LayoutId> children, TextDirection textDirection) {
    if (widget.drawer != null) {
      assert(hasDrawer);
      _addIfNonNull(
        children,
        DrawerController(
          key: _drawerKey,
          alignment: DrawerAlignment.start,
          child: widget.drawer,
          drawerCallback: _drawerOpenedCallback,
          dragStartBehavior: widget.drawerDragStartBehavior,
        ),
        _ScaffoldSlot.drawer,
        // remove the side padding from the side we're not touching
        removeLeftPadding: textDirection == TextDirection.rtl,
        removeTopPadding: false,
        removeRightPadding: textDirection == TextDirection.ltr,
        removeBottomPadding: false,
      );
    }
  }

  @override
  Widget build(BuildContext context) {
    assert(debugCheckHasMediaQuery(context));
    assert(debugCheckHasDirectionality(context));
    final MediaQueryData mediaQuery = MediaQuery.of(context);
    final ThemeData themeData = Theme.of(context);
    final TextDirection textDirection = Directionality.of(context);
    _accessibleNavigation = mediaQuery.accessibleNavigation;

    if (_snackBars.isNotEmpty) {
      final ModalRoute<dynamic> route = ModalRoute.of(context);
      if (route == null || route.isCurrent) {
        if (_snackBarController.isCompleted && _snackBarTimer == null) {
          final SnackBar snackBar = _snackBars.first._widget;
          _snackBarTimer = Timer(snackBar.duration, () {
            assert(_snackBarController.status == AnimationStatus.forward ||
                   _snackBarController.status == AnimationStatus.completed);
            // Look up MediaQuery again in case the setting changed.
            final MediaQueryData mediaQuery = MediaQuery.of(context);
            if (mediaQuery.accessibleNavigation && snackBar.action != null)
              return;
            hideCurrentSnackBar(reason: SnackBarClosedReason.timeout);
          });
        }
      } else {
        _snackBarTimer?.cancel();
        _snackBarTimer = null;
      }
    }

    final List<LayoutId> children = <LayoutId>[];

    _addIfNonNull(
      children,
      widget.body != null && widget.extendBody ? _BodyBuilder(body: widget.body) : widget.body,
      _ScaffoldSlot.body,
      removeLeftPadding: false,
      removeTopPadding: widget.appBar != null,
      removeRightPadding: false,
      removeBottomPadding: widget.bottomNavigationBar != null || widget.persistentFooterButtons != null,
      removeBottomInset: _resizeToAvoidBottomInset,
    );

    if (_showBodyScrim == true) {
      _addIfNonNull(
        children,
        ModalBarrier(
          dismissible: false,
          color: _bodyScrimColor,
        ),
        _ScaffoldSlot.bodyScrim,
        removeLeftPadding: true,
        removeTopPadding: true,
        removeRightPadding: true,
        removeBottomPadding: true,
      );
    }

    if (widget.appBar != null) {
      final double topPadding = widget.primary ? mediaQuery.padding.top : 0.0;
      _appBarMaxHeight = widget.appBar.preferredSize.height + topPadding;
      assert(_appBarMaxHeight >= 0.0 && _appBarMaxHeight.isFinite);
      _addIfNonNull(
        children,
        ConstrainedBox(
          constraints: BoxConstraints(maxHeight: _appBarMaxHeight),
          child: FlexibleSpaceBar.createSettings(
            currentExtent: _appBarMaxHeight,
            child: widget.appBar,
          ),
        ),
        _ScaffoldSlot.appBar,
        removeLeftPadding: false,
        removeTopPadding: false,
        removeRightPadding: false,
        removeBottomPadding: true,
      );
    }

    if (_snackBars.isNotEmpty) {
      _addIfNonNull(
        children,
        _snackBars.first._widget,
        _ScaffoldSlot.snackBar,
        removeLeftPadding: false,
        removeTopPadding: true,
        removeRightPadding: false,
        removeBottomPadding: widget.bottomNavigationBar != null || widget.persistentFooterButtons != null,
      );
    }

    if (widget.persistentFooterButtons != null) {
      _addIfNonNull(
        children,
        Container(
          decoration: BoxDecoration(
            border: Border(
              top: Divider.createBorderSide(context, width: 1.0),
            ),
          ),
          child: SafeArea(
            child: ButtonTheme.bar(
              child: SafeArea(
                top: false,
                child: ButtonBar(
                  children: widget.persistentFooterButtons
                ),
              ),
            ),
          ),
        ),
        _ScaffoldSlot.persistentFooter,
        removeLeftPadding: false,
        removeTopPadding: true,
        removeRightPadding: false,
        removeBottomPadding: false,
      );
    }

    if (widget.bottomNavigationBar != null) {
      _addIfNonNull(
        children,
        widget.bottomNavigationBar,
        _ScaffoldSlot.bottomNavigationBar,
        removeLeftPadding: false,
        removeTopPadding: true,
        removeRightPadding: false,
        removeBottomPadding: false,
      );
    }

    if (_currentBottomSheet != null || _dismissedBottomSheets.isNotEmpty) {
      final List<Widget> bottomSheets = <Widget>[];
      if (_dismissedBottomSheets.isNotEmpty)
        bottomSheets.addAll(_dismissedBottomSheets);
      if (_currentBottomSheet != null)
        bottomSheets.add(_currentBottomSheet._widget);
      final Widget stack = Stack(
        children: bottomSheets,
        alignment: Alignment.bottomCenter,
      );
      _addIfNonNull(
        children,
        stack,
        _ScaffoldSlot.bottomSheet,
        removeLeftPadding: false,
        removeTopPadding: true,
        removeRightPadding: false,
        removeBottomPadding: _resizeToAvoidBottomInset,
      );
    }

    _addIfNonNull(
      children,
      _FloatingActionButtonTransition(
        child: widget.floatingActionButton,
        fabMoveAnimation: _floatingActionButtonMoveController,
        fabMotionAnimator: _floatingActionButtonAnimator,
        fabHideAnimation: _floatingActionButtonHideController,
        geometryNotifier: _geometryNotifier,
        currentController: _floatingActionButtonVisibilityController,
      ),
      _ScaffoldSlot.floatingActionButton,
      removeLeftPadding: true,
      removeTopPadding: true,
      removeRightPadding: true,
      removeBottomPadding: true,
    );

    switch (themeData.platform) {
      case TargetPlatform.iOS:
        _addIfNonNull(
          children,
          GestureDetector(
            behavior: HitTestBehavior.opaque,
            onTap: _handleStatusBarTap,
            // iOS accessibility automatically adds scroll-to-top to the clock in the status bar
            excludeFromSemantics: true,
          ),
          _ScaffoldSlot.statusBar,
          removeLeftPadding: false,
          removeTopPadding: true,
          removeRightPadding: false,
          removeBottomPadding: true,
        );
        break;
      case TargetPlatform.android:
      case TargetPlatform.fuchsia:
        break;
    }

    if (_endDrawerOpened) {
      _buildDrawer(children, textDirection);
      _buildEndDrawer(children, textDirection);
    } else {
      _buildEndDrawer(children, textDirection);
      _buildDrawer(children, textDirection);
    }

    // The minimum insets for contents of the Scaffold to keep visible.
    final EdgeInsets minInsets = mediaQuery.padding.copyWith(
      bottom: _resizeToAvoidBottomInset ? mediaQuery.viewInsets.bottom : 0.0,
    );

    // extendBody locked when keyboard is open
    final bool _extendBody = minInsets.bottom > 0 ? false : widget.extendBody;

    return _ScaffoldScope(
      hasDrawer: hasDrawer,
      geometryNotifier: _geometryNotifier,
      child: PrimaryScrollController(
        controller: _primaryScrollController,
        child: Material(
          color: widget.backgroundColor ?? themeData.scaffoldBackgroundColor,
          child: AnimatedBuilder(animation: _floatingActionButtonMoveController, builder: (BuildContext context, Widget child) {
            return CustomMultiChildLayout(
              children: children,
              delegate: _ScaffoldLayout(
                extendBody: _extendBody,
                minInsets: minInsets,
                currentFloatingActionButtonLocation: _floatingActionButtonLocation,
                floatingActionButtonMoveAnimationProgress: _floatingActionButtonMoveController.value,
                floatingActionButtonMotionAnimator: _floatingActionButtonAnimator,
                geometryNotifier: _geometryNotifier,
                previousFloatingActionButtonLocation: _previousFloatingActionButtonLocation,
                textDirection: textDirection,
                bottomSheetTop: _bottomSheetScrollController?.top,
              ),
            );
          }),
        ),
      ),
    );
  }
}

/// An interface for controlling a feature of a [Scaffold].
///
/// Commonly obtained from [ScaffoldState.showSnackBar] or [ScaffoldState.showBottomSheet].
class ScaffoldFeatureController<T extends Widget, U> {
  const ScaffoldFeatureController._(this._widget, this._completer, this.close, this.setState);
  final T _widget;
  final Completer<U> _completer;

  /// Completes when the feature controlled by this object is no longer visible.
  Future<U> get closed => _completer.future;

  /// Remove the feature (e.g., bottom sheet or snack bar) from the scaffold.
  final VoidCallback close;

  /// Mark the feature (e.g., bottom sheet or snack bar) as needing to rebuild.
  final StateSetter setState;
}

class _StandardBottomSheet extends StatefulWidget {
  const _StandardBottomSheet({
    Key key,
    this.onClosing,
    this.onDismissed,
    this.builder,
    @required this.scrollController,
    this.isPersistent = false,
  }) : assert(scrollController != null),
       super(key: key);

  final VoidCallback onClosing;
  final VoidCallback onDismissed;
  final WidgetBuilder builder;
  final BottomSheetScrollController scrollController;
  final bool isPersistent;

  @override
  _StandardBottomSheetState createState() => _StandardBottomSheetState();
}

class _StandardBottomSheetState extends State<_StandardBottomSheet> {
  Future<void> close() {
    return widget.scrollController.dismiss();
  }

  @override
  Widget build(BuildContext context) {
    return Semantics(
      container: true,
      onDismiss: () {
        close();
        widget.onClosing?.call();
      },
      child: BottomSheet(
        scrollController: widget.scrollController,
        onClosing: widget.onClosing,
        builder: widget.builder
      ),
    );
  }

}

/// A [ScaffoldFeatureController] for standard bottom sheets.
///
/// This is the type of objects returned by [ScaffoldState.showBottomSheet].
///
/// This controller is used to display both standard and persistent bottom
/// sheets. A bottom sheet is only persistent if it is set as
class PersistentBottomSheetController<T> extends ScaffoldFeatureController<_StandardBottomSheet, T> {
  const PersistentBottomSheetController._(
    _StandardBottomSheet widget,
    Completer<T> completer,
    VoidCallback close,
    StateSetter setState,
    this._isLocalHistoryEntry,
  ) : super._(widget, completer, close, setState);

  final bool _isLocalHistoryEntry;
}

class _ScaffoldScope extends InheritedWidget {
  const _ScaffoldScope({
    @required this.hasDrawer,
    @required this.geometryNotifier,
    @required Widget child,
  }) : assert(hasDrawer != null),
       super(child: child);

  final bool hasDrawer;
  final _ScaffoldGeometryNotifier geometryNotifier;

  @override
  bool updateShouldNotify(_ScaffoldScope oldWidget) {
    return hasDrawer != oldWidget.hasDrawer;
  }
}<|MERGE_RESOLUTION|>--- conflicted
+++ resolved
@@ -363,11 +363,8 @@
     @required this.currentFloatingActionButtonLocation,
     @required this.floatingActionButtonMoveAnimationProgress,
     @required this.floatingActionButtonMotionAnimator,
-<<<<<<< HEAD
     this.bottomSheetTop,
-=======
     @required this.extendBody,
->>>>>>> dc6295ec
   }) : assert(minInsets != null),
        assert(textDirection != null),
        assert(geometryNotifier != null),
