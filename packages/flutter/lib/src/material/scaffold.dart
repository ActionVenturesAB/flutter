--- conflicted
+++ resolved
@@ -482,15 +482,6 @@
       duration: kFloatingActionButtonSegue,
       vsync: this,
     )..addStatusListener(_handlePreviousAnimationStatusChanged);
-<<<<<<< HEAD
-=======
-
-    _currentController = AnimationController(
-      duration: kFloatingActionButtonSegue,
-      vsync: this,
-    );
-
->>>>>>> 0cc9ee5b
     _updateAnimations();
 
     if (widget.child != null) {
@@ -556,27 +547,17 @@
       ),
     );
 
-<<<<<<< HEAD
-    final CurvedAnimation currentEntranceScaleAnimation = new CurvedAnimation(
+    final CurvedAnimation currentEntranceScaleAnimation = CurvedAnimation(
       parent: widget.currentController,
-=======
-    final CurvedAnimation currentEntranceScaleAnimation = CurvedAnimation(
-      parent: _currentController,
->>>>>>> 0cc9ee5b
       curve: Curves.easeIn,
     );
     final Animation<double> currentEntranceRotationAnimation = Tween<double>(
       begin: 1.0 - kFloatingActionButtonTurnInterval,
       end: 1.0,
     ).animate(
-<<<<<<< HEAD
-      new CurvedAnimation(
+      CurvedAnimation(
         parent: widget.currentController,
-=======
-      CurvedAnimation(
-        parent: _currentController,
->>>>>>> 0cc9ee5b
-        curve: Curves.easeIn
+        curve: Curves.easeIn,
       ),
     );
 
@@ -1217,7 +1198,7 @@
       // support drag or swipe to dismiss.
       _currentBottomSheet = _buildBottomSheet<void>(
         (BuildContext context) => widget.bottomSheet,
-        BottomSheet.createAnimationController(this) ..value = 1.0,
+        BottomSheet.createAnimationController(this)..value = 1.0,
         false,
       );
     }
@@ -1598,13 +1579,8 @@
       assert(_appBarMaxHeight >= 0.0 && _appBarMaxHeight.isFinite);
       _addIfNonNull(
         children,
-<<<<<<< HEAD
-        new ConstrainedBox(
-          constraints: new BoxConstraints(maxHeight: _appBarMaxHeight),
-=======
         ConstrainedBox(
-          constraints: BoxConstraints(maxHeight: extent),
->>>>>>> 0cc9ee5b
+          constraints: BoxConstraints(maxHeight: _appBarMaxHeight),
           child: FlexibleSpaceBar.createSettings(
             currentExtent: _appBarMaxHeight,
             child: widget.appBar,
